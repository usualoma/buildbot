# This file is part of Buildbot.  Buildbot is free software: you can
# redistribute it and/or modify it under the terms of the GNU General Public
# License as published by the Free Software Foundation, version 2.
#
# This program is distributed in the hope that it will be useful, but WITHOUT
# ANY WARRANTY; without even the implied warranty of MERCHANTABILITY or FITNESS
# FOR A PARTICULAR PURPOSE.  See the GNU General Public License for more
# details.
#
# You should have received a copy of the GNU General Public License along with
# this program; if not, write to the Free Software Foundation, Inc., 51
# Franklin Street, Fifth Floor, Boston, MA 02110-1301 USA.
#
# Copyright Buildbot Team Members

"""
Storage for the database model (schema)
"""

import sqlalchemy as sa
import migrate
import migrate.versioning.schema
import migrate.versioning.repository
import migrate.versioning.exceptions
from twisted.python import util, log
from buildbot.db import base

class Model(base.DBConnectorComponent):
    """
    DBConnector component to handle the database model; an instance is available
    at C{master.db.model}.

    This class has attributes for each defined table, as well as methods to
    handle schema migration (using sqlalchemy-migrate).  View the source to see
    the table definitions.

    Note that the Buildbot metadata is never bound to an engine, since that might
    lead users to execute queries outside of the thread pool.
    """

    #
    # schema
    #

    metadata = sa.MetaData()

    # NOTES
    #
    # * always use default=sa.DefaultClause(..) instead of default=.., so that we can add
    #   non-null columns with a server-side default value.

    # build requests

    buildrequests = sa.Table('buildrequests', metadata,
        sa.Column('id', sa.Integer,  primary_key=True),
        sa.Column('buildsetid', sa.Integer, sa.ForeignKey("buildsets.id"), nullable=False),
        sa.Column('buildername', sa.String(length=None), nullable=False),
        sa.Column('priority', sa.Integer, nullable=False, server_default=sa.DefaultClause("NULL")),

        # claimed_at is the time at which a master most recently asserted that
        # it is responsible for running the build: this will be updated
        # periodically to maintain the claim.  Note that 0 and NULL mean the
        # same thing here (and not 1969!)
        sa.Column('claimed_at', sa.Integer, server_default=sa.DefaultClause("0")), # TODO: timestamp

        # claimed_by indicates which buildmaster has claimed this request. The
        # 'name' contains hostname/basedir, and will be the same for subsequent
        # runs of any given buildmaster. The 'incarnation' contains bootime/pid,
        # and will be different for subsequent runs. This allows each buildmaster
        # to distinguish their current claims, their old claims, and the claims
        # of other buildmasters, to treat them each appropriately.
        sa.Column('claimed_by_name', sa.String(length=None), server_default=sa.DefaultClause("NULL")),
        sa.Column('claimed_by_incarnation', sa.String(length=None), server_default=sa.DefaultClause("NULL")),

        # if this is zero, then the build is still pending
        sa.Column('complete', sa.Integer, server_default=sa.DefaultClause("0")), # TODO: boolean

        # results is only valid when complete == 1; 0 = SUCCESS, 1 = WARNINGS,
        # etc - see master/buildbot/status/builder.py
        sa.Column('results', sa.SmallInteger),

        # time the buildrequest was created
        sa.Column('submitted_at', sa.Integer, nullable=False), # TODO: timestamp

        # time the buildrequest was completed, or NULL
        sa.Column('complete_at', sa.Integer), # TODO: timestamp
    )
    """A BuildRequest is a request for a particular build to be performed.
    Each BuildRequest is a part of a BuildSet.  BuildRequests are claimed by
    masters, to avoid multiple masters running the same build."""

    # builds

    builds = sa.Table('builds', metadata,
        sa.Column('id', sa.Integer,  primary_key=True),

        # XXX
        # the build number is local to the builder and (maybe?) the buildmaster
        sa.Column('number', sa.Integer, nullable=False),

        sa.Column('brid', sa.Integer, sa.ForeignKey('buildrequests.id'), nullable=False),
        sa.Column('start_time', sa.Integer, nullable=False),
        sa.Column('finish_time', sa.Integer),
    )
    """This table contains basic information about each build.  Note that most data
    about a build is still stored in on-disk pickles."""

    # buildsets

    buildset_properties = sa.Table('buildset_properties', metadata,
        sa.Column('buildsetid', sa.Integer, sa.ForeignKey('buildsets.id'), nullable=False),
        sa.Column('property_name', sa.String(256), nullable=False),
        # JSON-encoded property value
        sa.Column('property_value', sa.String(1024), nullable=False), # TODO: too short?
    )
    """This table contains input properties for buildsets"""

    buildsets = sa.Table('buildsets', metadata,
        sa.Column('id', sa.Integer,  primary_key=True),
        sa.Column('external_idstring', sa.String(256)), # TODO: what is this??
        sa.Column('reason', sa.String(256)), # TODO: sa.Text
        sa.Column('sourcestampid', sa.Integer, sa.ForeignKey('sourcestamps.id'), nullable=False),
        sa.Column('submitted_at', sa.Integer, nullable=False), # TODO: timestamp (or redundant?)

        # if this is zero, then the build set is still pending
        sa.Column('complete', sa.SmallInteger, nullable=False, server_default=sa.DefaultClause("0")), # TODO: redundant
        sa.Column('complete_at', sa.Integer), # TODO: timestamp (or redundant?)

        # results is only valid when complete == 1; 0 = SUCCESS, 1 = WARNINGS,
        # etc - see master/buildbot/status/builder.py
        sa.Column('results', sa.SmallInteger), # TODO: synthesize from buildrequests
    )
    """This table represents BuildSets - sets of BuildRequests that share the same
    original cause an source information."""

    # changes

    change_files = sa.Table('change_files', metadata,
        sa.Column('changeid', sa.Integer, sa.ForeignKey('changes.changeid'), nullable=False),
        sa.Column('filename', sa.String(1024), nullable=False), # TODO: sa.Text
    )
    """Files touched in changes"""

    change_links = sa.Table('change_links', metadata,
        sa.Column('changeid', sa.Integer, sa.ForeignKey('changes.changeid'), nullable=False),
        sa.Column('link', sa.String(1024), nullable=False), # TODO: sa.Text
    )
    """Links (URLs) for changes"""

    change_properties = sa.Table('change_properties', metadata,
        sa.Column('changeid', sa.Integer, sa.ForeignKey('changes.changeid'), nullable=False),
        sa.Column('property_name', sa.String(256), nullable=False),
        # JSON-encoded property value
        sa.Column('property_value', sa.String(1024), nullable=False), # TODO: too short?
    )
    """Properties for changes"""

    changes = sa.Table('changes', metadata,
        # changeid also serves as 'change number'
        sa.Column('changeid', sa.Integer,  primary_key=True), # TODO: rename to 'id'

        # author's name (usually an email address)
        sa.Column('author', sa.String(1024), nullable=False),

        # commit comment
        sa.Column('comments', sa.String(1024), nullable=False), # TODO: too short?

        # old, CVS-related boolean
        sa.Column('is_dir', sa.SmallInteger, nullable=False), # old, for CVS

        # The branch where this change occurred.  When branch is NULL, that
        # means the main branch (trunk, master, etc.)
        sa.Column('branch', sa.String(1024)),

        # revision identifier for this change
        sa.Column('revision', sa.String(256)), # CVS uses NULL

        # ?? (TODO)
        sa.Column('revlink', sa.String(256)),

        # this is the timestamp of the change - it is usually copied from the
        # version-control system, and may be long in the past or even in the
        # future!
        sa.Column('when_timestamp', sa.Integer, nullable=False),

        # an arbitrary string used for filtering changes
        sa.Column('category', sa.String(256)),

        # repository specifies, along with revision and branch, the
        # source tree in which this change was detected.
        sa.Column('repository', sa.Text, nullable=False, server_default=''),

        # project names the project this source code represents.  It is used
        # later to filter changes
        sa.Column('project', sa.Text, nullable=False, server_default=''),
    )
    """Changes to the source code, produced by ChangeSources"""

    # sourcestamps

    patches = sa.Table('patches', metadata,
        sa.Column('id', sa.Integer,  primary_key=True),

        # number of directory levels to strip off (patch -pN)
        sa.Column('patchlevel', sa.Integer, nullable=False),

        # base64-encoded version of the patch file
        sa.Column('patch_base64', sa.Text, nullable=False),

        # subdirectory in which the patch should be applied; NULL for top-level
        sa.Column('subdir', sa.Text),
    )
    """Patches for SourceStamps that were generated through the try mechanism"""

    sourcestamp_changes = sa.Table('sourcestamp_changes', metadata,
        sa.Column('sourcestampid', sa.Integer, sa.ForeignKey('sourcestamps.id'), nullable=False),
        sa.Column('changeid', sa.Integer, sa.ForeignKey('changes.changeid'), nullable=False),
    )
    """The changes that led up to a particular source stamp."""
    # TODO: changes should be the result of the difference of two sourcestamps!

    sourcestamps = sa.Table('sourcestamps', metadata,
        sa.Column('id', sa.Integer,  primary_key=True),

        # the branch to check out.  When branch is NULL, that means
        # the main branch (trunk, master, etc.)
        sa.Column('branch', sa.String(256), server_default=sa.DefaultClause("NULL")),

        # the revision to check out, or the latest if NULL
        sa.Column('revision', sa.String(256), server_default=sa.DefaultClause("NULL")),

        # the patch to apply to generate this source code
        sa.Column('patchid', sa.Integer, sa.ForeignKey('patches.id'), server_default=sa.DefaultClause("NULL")),

        # the repository from which this source should be checked out
        sa.Column('repository', sa.Text(length=None), nullable=False, server_default=''),

        # the project this source code represents
        sa.Column('project', sa.Text(length=None), nullable=False, server_default=''),
    )
    """A sourcestamp identifies a particular instance of the source code.
    Ideally, this would always be absolute, but in practice source stamps can
    also mean "latest" (when revision is NULL), which is of course a
    time-dependent definition."""

    # schedulers

    scheduler_changes = sa.Table('scheduler_changes', metadata,
        sa.Column('schedulerid', sa.Integer, sa.ForeignKey('schedulers.schedulerid')),
        sa.Column('changeid', sa.Integer, sa.ForeignKey('changes.changeid')),
        # true if this change is important to this scheduler
        sa.Column('important', sa.SmallInteger), # TODO: Boolean
    )
    """This table references "classified" changes that have not yet been "processed".
    That is, the scheduler has looked at these changes and determined that
    something should be done, but that hasn't happened yet.  Rows are deleted
    from this table as soon as the scheduler is done with the change."""

    scheduler_upstream_buildsets = sa.Table('scheduler_upstream_buildsets', metadata,
        sa.Column('buildsetid', sa.Integer, sa.ForeignKey('buildsets.id')),
        sa.Column('schedulerid', sa.Integer, sa.ForeignKey('schedulers.schedulerid')),
        # true if this buildset is still active
        sa.Column('active', sa.SmallInteger), # TODO: redundant
    )
    """This table references buildsets in which a particular scheduler is
    interested.  On every run, a scheduler checks its upstream buildsets for
    completion and reacts accordingly.  Records are never deleted from this
    table, but active is set to 0 when the record is no longer necessary."""
    # TODO: delete records eventually

    schedulers = sa.Table("schedulers", metadata,
        # unique ID for scheduler
        sa.Column('schedulerid', sa.Integer, primary_key=True), # TODO: rename to id
        # scheduler's name in master.cfg
        sa.Column('name', sa.String(128), nullable=False),
        # JSON-encoded state for this scheduler
        sa.Column('state', sa.String(1024), nullable=False),
        # scheduler's class name, basically representing a "type" for the state
        sa.Column('class_name', sa.String(128), nullable=False),
    )
    """This table records the "state" for each scheduler.  This state is, at least,
    the last change that was analyzed, but is stored in an opaque JSON object.
    Note that schedulers are never deleted."""
    # TODO: delete records eventually

    # indexes

    sa.Index('name_and_class', schedulers.c.name, schedulers.c.class_name)
    sa.Index('buildrequests_buildsetid', buildrequests.c.buildsetid)
    sa.Index('buildrequests_buildername', buildrequests.c.buildername)
    sa.Index('buildrequests_complete', buildrequests.c.complete)
    sa.Index('buildrequests_claimed_at', buildrequests.c.claimed_at)
    sa.Index('buildrequests_claimed_by_name', buildrequests.c.claimed_by_name)
    sa.Index('builds_number', builds.c.number)
    sa.Index('builds_brid', builds.c.brid)
    sa.Index('buildsets_complete', buildsets.c.complete)
    sa.Index('buildsets_submitted_at', buildsets.c.submitted_at)
    sa.Index('buildset_properties_buildsetid', buildset_properties.c.buildsetid)
    sa.Index('changes_branch', changes.c.branch)
    sa.Index('changes_revision', changes.c.revision)
    sa.Index('changes_author', changes.c.author)
    sa.Index('changes_category', changes.c.category)
    sa.Index('changes_when_timestamp', changes.c.when_timestamp)
    sa.Index('change_files_changeid', change_files.c.changeid)
    sa.Index('change_links_changeid', change_links.c.changeid)
    sa.Index('change_properties_changeid', change_properties.c.changeid)
    sa.Index('scheduler_changes_schedulerid', scheduler_changes.c.schedulerid)
    sa.Index('scheduler_changes_changeid', scheduler_changes.c.changeid)
    sa.Index('scheduler_upstream_buildsets_buildsetid', scheduler_upstream_buildsets.c.buildsetid)
    sa.Index('scheduler_upstream_buildsets_schedulerid', scheduler_upstream_buildsets.c.schedulerid)
    sa.Index('scheduler_upstream_buildsets_active', scheduler_upstream_buildsets.c.active)
    sa.Index('sourcestamp_changes_sourcestampid', sourcestamp_changes.c.sourcestampid)

    #
    # migration support
    #

    # this is a bit more complicated than might be expected because the first
    # seven database versions were once implemented using a homespun migration
    # system, and we need to support upgrading masters from that system.  The
    # old system used a 'version' table, where SQLAlchemy-Migrate uses
    # 'migrate_version'

    repo_path = util.sibpath(__file__, "migrate")
    "path to the SQLAlchemy-Migrate 'repository'"

    def is_current(self):
        """Returns true (via deferred) if the database's version is up to date."""
        def thd(engine):
            # we don't even have to look at the old version table - if there's
            # no migrate_version, then we're not up to date.
            repo = migrate.versioning.repository.Repository(self.repo_path)
            repo_version = repo.latest
            try:
                # migrate.api doesn't let us hand in an engine
                schema = migrate.versioning.schema.ControlledSchema(engine, self.repo_path)
                db_version = schema.version
            except migrate.versioning.exceptions.DatabaseNotControlledError:
                return False

            return db_version == repo_version
        return self.db.pool.do_with_engine(thd)

    def upgrade(self):
        """Upgrade the database to the most recent schema version, returning a
        deferred."""

        # here, things are a little tricky.  If we have a 'version' table, then
        # we need to version_control the database with the proper version
        # number, drop 'version', and then upgrade.  If we have no 'version'
        # table and no 'migrate_version' table, then we need to version_control
        # the database.  Otherwise, we just need to upgrade it.

        def table_exists(engine, tbl):
            try:
                r = engine.execute("select * from %s limit 1" % tbl)
                r.close()
                return True
            except:
                return False

        # due to http://code.google.com/p/sqlalchemy-migrate/issues/detail?id=100, we cannot
        # use the migrate.versioning.api module.  So these methods perform similar wrapping
        # functions to what is done by the API functions, but without disposing of the engine.
        def upgrade(engine):
            schema = migrate.versioning.schema.ControlledSchema(engine, self.repo_path)
            changeset = schema.changeset(None)
            for version, change in changeset:
                log.msg('migrating schema version %s -> %d'
                        % (version, version + 1))
                schema.runchange(version, change, 1)

        def version_control(engine, version=None):
            migrate.versioning.schema.ControlledSchema.create(engine, self.repo_path, version)

        # the upgrade process must run in a db thread
        def thd(engine):
            # if the migrate_version table exists, we can just let migrate
            # take care of this process.
            if table_exists(engine, 'migrate_version'):
                upgrade(engine)

            # if the version table exists, then we can version_control things
            # at that version, drop the version table, and let migrate take
            # care of the rest.
            elif table_exists(engine, 'version'):
                # get the existing version
                r = engine.execute("select version from version limit 1")
                old_version = r.scalar()

                # set up migrate at the same version
                version_control(engine, old_version)

                # drop the no-longer-required version table
                engine.drop('version')

                # and, finally, upgrade using migrate
                upgrade(engine)

            # otherwise, this db is uncontrolled, so we just version control it
            # and update it.
            else:
                version_control(engine)
                upgrade(engine)
<<<<<<< HEAD
        return self.connector.pool.do_with_engine(thd)

# migrate has a bug in one of its warnings; this is fixed in version control
# (3ba66abc4d), but not yet released. It can't hurt to fix it here, too, so we
# get realistic tracebacks
try:
    import migrate.versioning.exceptions as ex1
    import migrate.changeset.exceptions as ex2
    ex1.MigrateDeprecationWarning = ex2.MigrateDeprecationWarning
except ImportError:
    pass
=======
        return self.db.pool.do_with_engine(thd)
>>>>>>> 1c1a4823
<|MERGE_RESOLUTION|>--- conflicted
+++ resolved
@@ -402,8 +402,7 @@
             else:
                 version_control(engine)
                 upgrade(engine)
-<<<<<<< HEAD
-        return self.connector.pool.do_with_engine(thd)
+        return self.db.pool.do_with_engine(thd)
 
 # migrate has a bug in one of its warnings; this is fixed in version control
 # (3ba66abc4d), but not yet released. It can't hurt to fix it here, too, so we
@@ -413,7 +412,4 @@
     import migrate.changeset.exceptions as ex2
     ex1.MigrateDeprecationWarning = ex2.MigrateDeprecationWarning
 except ImportError:
-    pass
-=======
-        return self.db.pool.do_with_engine(thd)
->>>>>>> 1c1a4823
+    pass